In this file will be listed the changes, especially the breaking ones that one should be careful of
when upgrading from a version of rust-sdl2 to another.

<<<<<<< HEAD
### Unreleased

Add wrapper functions for `SDL_RenderSetIntegerScale` and `SDL_RenderGetIntegerScale`
=======
### v0.35 (UNRELEASED)

* **BREAKING CHANGE** Update `sdl2-sys/sdl_bindings.rs` to use enums instead of consts. If you were using `sdl2-sys`'s
enum variants directly in your project, you may be affected. If you only used sdl2 calls, there should not be any problems.

[PR #1138](https://github.com/Rust-SDL2/rust-sdl2/pull/1138) Added binding for `SDL_OpenURL`

[PR #1150](https://github.com/Rust-SDL2/rust-sdl2/pull/1150) Do not download SDL2 sources when using bundled feature
>>>>>>> 6a31d312

### v0.34.5

[PR #1100](https://github.com/Rust-SDL2/rust-sdl2/pull/1100) Added binding for `SDL_GetDisplayUsableBounds`

[PR #1102](https://github.com/Rust-SDL2/rust-sdl2/pull/1102) Correctly se linux and macSO built libraries when using bundled without static-link.

[PR #1098](https://github.com/Rust-SDL2/rust-sdl2/pull/1098) Fix potential heap corruption when using AudioCVT::convert

[PR #1088](https://github.com/Rust-SDL2/rust-sdl2/pull/1088) Rollback of PR #1081: Broke dynamic linking on Windows

Various fixes to CI.

### v0.34.4

[PR #1086](https://github.com/Rust-SDL2/rust-sdl2/pull/1086) Update bundled to use SDL2 2.0.14

[PR #1033](https://github.com/Rust-SDL2/rust-sdl2/pull/1033) Changed signature of TimerSubsystem::ticks to accept `&self`.

[PR #1057](https://github.com/Rust-SDL2/rust-sdl2/pull/1057): fix memory safety bug in set_error
 
[PR #1081](https://github.com/Rust-SDL2/rust-sdl2/pull/1081): Allow bundled build to be built in debug mode.  Fixes issue when linking binary with mixed debug+release CRT dependencies.

[PR #1080](https://github.com/Rust-SDL2/rust-sdl2/pull/1080): Fix line endings of patches to lf so patching of sources works on Windows.

[PR #1031](https://github.com/Rust-SDL2/rust-sdl2/pull/1031): Add patch to fix metal detection (https://bugzilla.libsdl.org/show_bug.cgi?id=4988)

### v0.34.3

[PR #1027](https://github.com/Rust-SDL2/rust-sdl2/pull/1027): upgrade "bundled" version of SDL2 to 2.0.12
[PR #1020](https://github.com/Rust-SDL2/rust-sdl2/pull/1020): revert undefined behavior introduction.
[Commit](https://github.com/Rust-SDL2/rust-sdl2/commit/9d1851b7dfa53168d22c5c17ca941088e9ab4b34): Fix clippy issue
[Commit](https://github.com/Rust-SDL2/rust-sdl2/commit/eaa01c597e08f08962b47a862dfdc2b5a0f63b5d): Temporarily suppress dangerous clippy hints
[PR#1014](https://github.com/Rust-SDL2/rust-sdl2/pull/1014): add `load_texture_bytes` interface for load texture from buffer

### v0.34.2

[PR #1012](https://github.com/Rust-SDL2/rust-sdl2/pull/1012)
Fix use after free with AudioDevice::open and AudioDevice::open\_queue

[PR #1010](https://github.com/Rust-SDL2/rust-sdl2/pull/1010)
Fix compilation with gcc10.

[PR #1009](https://github.com/Rust-SDL2/rust-sdl2/pull/1009)
Add support for linking to development libraries from vcpkg, and automatically setting up a vcpkg installation using `cargo-vcpkg`.

### v0.34.1

[PR #1004](https://github.com/Rust-SDL2/rust-sdl2/pull/1004) + [PR #1005](https://github.com/Rust-SDL2/rust-sdl2/pull/1005):
Add convenience functions for Window and Event.

[PR #996](https://github.com/Rust-SDL2/rust-sdl2/pull/996):
Impl `From<i32>` for `WindowPos`.

[PR #988](https://github.com/Rust-SDL2/rust-sdl2/pull/988):
Add convenience functions for `Texture`.

### v0.34.0

[PR #962](https://github.com/Rust-SDL2/rust-sdl2/pull/962):
Added `raw-window-handle` support for Windows, Linux (X11 and Wayland) and macOS.

[PR #964](https://github.com/Rust-SDL2/rust-sdl2/pull/964):
**Breaking change**: Change joystick instance IDs from i32 to u32.

[PR #965](https://github.com/Rust-SDL2/rust-sdl2/pull/965):
Added invert method for Color, and added more Color names as constants.

[PR #968](https://github.com/Rust-SDL2/rust-sdl2/pull/968)
Pass SDL2 include directories to `sdl2-sys`'s dependant crates through `DEP_SDL2_INCLUDE`.

[PR #970](https://github.com/Rust-SDL2/rust-sdl2/pull/970)
Add `Chunk::from_buffer` in mixer.

[PR #976](https://github.com/Rust-SDL2/rust-sdl2/pull/976)
Fix compilation with `use-bingen` feature.

[PR #977](https://github.com/Rust-SDL2/rust-sdl2/pull/977)
Add `cpuinfo::has_avx2` and `cpuinfo::has_avx512f`

[PR #982](https://github.com/Rust-SDL2/rust-sdl2/pull/982)
Support for loading Opus format in mixer.

[PR #980](https://github.com/Rust-SDL2/rust-sdl2/pull/980)
Fix compilation on Windows.

### v0.33

[PR #956](https://github.com/Rust-SDL2/rust-sdl2/pull/956) + [PR #960](https://github.com/Rust-SDL2/rust-sdl2/pull/960) + [PR #951](https://github.com/Rust-SDL2/rust-sdl2/pull/951):
Fix some build targets.

[PR #948](https://github.com/Rust-SDL2/rust-sdl2/pull/948) + [PR #957](https://github.com/Rust-SDL2/rust-sdl2/pull/957):
Remove the `num` dependency.

[PR #947](https://github.com/Rust-SDL2/rust-sdl2/pull/947):
Upgraded the "bundled" version of SDL2 to 2.0.10

[PR #940](https://github.com/Rust-SDL2/rust-sdl2/pull/940):
**Breaking change** Removed the `rand` dependency for random colors. You will have to implement your own random colors from now on.

[PR #933](https://github.com/Rust-SDL2/rust-sdl2/pull/933):
**Breaking change** Removed AudioFormatNum::zero(), use AudioFormatNum::SILENCE constant instead.

[PR #907](https://github.com/Rust-SDL2/rust-sdl2/pull/907):
Changed the data type to i32 for the `which` field for the events `ControllerDeviceAdded` and `JoyDeviceAdded`.

[PR #882](https://github.com/Rust-SDL2/rust-sdl2/pull/882):
Ignore unknown bits in `SDL_Keysym`'s `mod` field (key modifiers) when constructing `Event::KeyDown` and `Event::KeyUp`. Deprecate `sdl2::event::Event::unwrap_keymod`, which had been made public accidentally.

[PR #898](https://github.com/Rust-SDL2/rust-sdl2/pull/898):
Implements `TryFrom<PixelFormatEnum>` for `PixelFormat`

### v0.32.2

[PR #868](https://github.com/Rust-SDL2/rust-sdl2/pull/868):
Added inplace operations for `rect::Point`.

[PR #827](https://github.com/Rust-SDL2/rust-sdl2/pull/827):
Added 32-bit array pixelformats

[PR #824](https://github.com/Rust-SDL2/rust-sdl2/pull/824):
Added `controller::set_rumble` and `joystick::set_rumble`, wrappers for `SDL_GameControllerRumble` and `SDL_JoystickRumble` respectively.

[PR #867](https://github.com/Rust-SDL2/rust-sdl2/pull/867):
Added `Window::opacity` and `Window::set_opacity`, wrappers for `SDL_GetWindowOpacity` and `SDL_SetWindowOpacity` respectively. This bumps the minimum `SDL2` version requirement from `2.0.4` to `2.0.5`.

### v0.32

[PR #790](https://github.com/Rust-SDL2/rust-sdl2/pull/790): Added missing `window_id` field to `Event::DropFile`

[PR #789](https://github.com/Rust-SDL2/rust-sdl2/pull/789): Audio Safety Fixes

[PR #785](https://github.com/Rust-SDL2/rust-sdl2/pull/785): Vulkan Support

[PR #782](https://github.com/Rust-SDL2/rust-sdl2/pull/782)
* Move ffi of features (mixer, ...) into `sys`
* Updated SDL2's default version to 2.0.8

[PR #780](https://github.com/Rust-SDL2/rust-sdl2/pull/780): Fixed a panic in `keyboard::Mod`

[PR #775](https://github.com/Rust-SDL2/rust-sdl2/pull/775): Added `get_platform`

[PR #774](https://github.com/Rust-SDL2/rust-sdl2/pull/774): `add_timer` is now must_use

[PR #764](https://github.com/Rust-SDL2/rust-sdl2/pull/764): impl `Hash` for `Point` and `Rect`

[PR #763](https://github.com/Rust-SDL2/rust-sdl2/pull/763): Allow `-sys` to build for `windows-gnu` target

[PR #751](https://github.com/Rust-SDL2/rust-sdl2/pull/751):
**Breaking change** `gl_setswap_interval` now returns a `Result` instead of a `bool`.

[PR #759](https://github.com/Rust-SDL2/rust-sdl2/pull/759): Expose Joystick power level

[PR #751](https://github.com/Rust-SDL2/rust-sdl2/pull/751)
* Fix memory leak in `filesystem::base_path()`
* Fix memory leak on `ClipboardUtil::clipboard_text()`

[PR #740](https://github.com/Rust-SDL2/rust-sdl2/pull/740): Implement Debug for Event

[PR #737](https://github.com/Rust-SDL2/rust-sdl2/pull/737):
Fix `ClipboardUtil::set_clipboard_text` to return an Ok when it went well.

[PR #733](https://github.com/Rust-SDL2/rust-sdl2/pull/733):
Add `video::border_size -> Result<(u16, u16, u16, u16), String>` equivalent of `SDL_GetWindowBorderSize()`

[PR #732](https://github.com/Rust-SDL2/rust-sdl2/pull/732):
Implemented `From<(u8, u8, u8)>` and `From<(u8, u8, u8, u8)>` for `pixels::Color`.
  `Canvas.set_draw_color` can now be called with tuples or other types which implements `Into<pixels::Color>`

[PR #279](https://github.com/Rust-SDL2/rust-sdl2/pull/729)

* **Breaking change** set\_video\_minimize\_on\_focus\_lost was renamed to …minimize\_on\_focus\_loss, as it should be. As a bonus, it works now.
* Although this is a breaking change, this function was not working in the first place, so this is hardly a true breaking change

### v0.31

[PR #693](https://github.com/Rust-SDL2/rust-sdl2/pull/693), [PR #720](https://github.com/Rust-SDL2/rust-sdl2/pull/720)

* Adds feature "bundled" as well as "static-link". Entirely compatible wit hthe "use-bindgen" feature. Windows-gnu is not supported yet, any help is needed on that side, but every other major platform should be supported.

[PR #711](https://github.com/Rust-SDL2/rust-sdl2/pull/711)

* **Breaking change** Change HatState::Leftdown casing into HatState::LeftDown to be consistent with naming.

[PR #695](https://github.com/Rust-sdl2/rust-sdl2/pull/695)

* sdl2-sys can now be generated at compile time by bindgen (Opt-in required
  with "use-bindgen" feature)
* The new sdl2-sys source code is generated by bindgen, hence **almost everything
  that uses sdl2-sys will be broken**. The fixes are small but still preset.

[PR #673](https://github.com/Rust-sdl2/rust-sdl2/pull/673)

* Support Audio Capture in AudioCallbacks.

[PR #684](https://github.com/Rust-sdl2/rust-sdl2/pull/684)

* **Breaking change** Make get\_swap\_interval return an enum instead of i32
* The signature of set\_swap\_interval has been changed as well, but it shouldn't
  breaking existing code too much.

[PR #683](https://github.com/Rust-sdl2/rust-sdl2/pull/683)

* Adds the `unsafe_textures` feature to this crate, allowing to get rid of the lifetimes
  in `Texture`s in the `render` module.

[PR #704](https://github.com/Rust-SDL2/rust-sdl2/pull/704)

* Adds the `Music::from_static_bytes` function, which creates a Music instance with the
  static lifetime from a buffer that also has a static lifetime.

[PR #708](https://github.com/Rust-SDL2/rust-sdl2/pull/708)

* Makes the fields of the `sdl2::mixer::Channel(i32)` and `sdl::mixer::Group(i32)` structs
  public so they can be instantiated directly, and deprecates `sdl2::mixer::channel(i32)`.

[PR #714](https://github.com/Rust-SDL2/rust-sdl2/pull/714)

* **Breaking change** Updates the `which` fields of `sdl2::Event::ControllerDeviceAdded` and `sdl2::Event::JoyDeviceAdded` to be `u32`s so they can be used with `sdl2::GameControllerSubsystem` and `sdl::JoystickSubsystem` methods directly.
* **Breaking change** Updates `sdl2::HapticSubsystem::open_from_joystick_id` to correctly advertise `joystick_index` as being a `u32`.
* This should only mean removing type conversions which were previously needed to use these values, or changing incorrect assumptions in existing code.

### v0.30

Re-exported sdl2\_sys as sdl2::sys

[PR #632](https://github.com/AngryLawyer/rust-sdl2/pull/632)

The path of soundness isn't an easy one; sometimes ease of use has to be sacrificed
for soundness and safety! This change is a breaking change, and a **huge** one at that.

**You will probably have to refactor some parts of your code**, but this is the price to
pay for soundness and runtime safety.

**Breaking Changes:**

* `Renderer` has been renamed and split into `Canvas` and `TextureCreator`.
* `Canvas` can store a `Surface` or a `Window`, and can be used to render into these as well.
  `TextureCreator` creates `Texture`s and is used by Texture to make sure they don't live
  longer than expected.
* `set_render_target` has been removed and has been replaced with `Canvas::with_texture_canvas`
  and `Canvas::with_multiple_texture_canvas`
* Deleted `WindowRef`, it wasn't useful anymore.

Other Changes:

* Added `PixelFormatEnum::supports_alpha(&self) -> bool` method.
* A single Game Of Life example has been added to show the basic capabilities of the new `Canvas`
  and `TextureCreator` structs, as well as adding a very basic game to show how to handle input / game
  changes in a basic game.

You won't have to worry about what target your `Renderer` has at runtime anymore, everything
is done at compile time now !

[PR #628](https://github.com/AngryLawyer/rust-sdl2/pull/628)

* Changed signature of `Surface::fill_rects` ([old](https://docs.rs/sdl2/0.29.1/sdl2/surface/struct.SurfaceRef.html#method.fill_rects) | [new](https://docs.rs/sdl2/0.30.0/sdl2/surface/struct.SurfaceRef.html#method.fill_rects))
* Changed various `Option<T>` parameters  into `Into<Option<T>>` parameters. For instance, it is now possible to do this:

```rust
surface.blit(None,Rect::new(5,5,5,5)); // instead of surface.blit(None,Some(Rect::new(5,5,5,5)));
```

[PR #639](https://github.com/AngryLawyer/rust-sdl2/pull/639)

* Added hint-specific functions to `sdl2::hint`

```rust
sdl2::hint::set_video_minimize_on_focus_lost(bool) -> bool;
sdl2::hint::set_video_minimize_on_focus_lost_with_priority(bool, sdl2::hint::Hint) -> bool;
sdl2::hint::get_video_minimize_on_focus_lost() -> bool;
```

[PR #629](https://github.com/AngryLawyer/rust-sdl2/pull/629)

* **Breaking Change: Changed Color to be a struct rather than an enum.**
* Takes less space, easier to use, old constructors are still available.
* Matching is no longer necessary to read the component values.
* Struct rather than variant construction is required in static initializers.

```rust
let color = Color { r: 255, g: 0, b: 0, a: 255 };
let color = Color::RGBA(255, 0, 0, 255);
let color = Color::RGB(255, 0, 0);
let (r, g, b) = color.rgb();
let (r, g, b, a) = color.rgba();
```

[PR #651](https://github.com/AngryLawyer/rust-sdl2/pull/629)

* **VideoSystem::display_name** now returns a `Result<String, String>` instead of a `String`.
* This prevents a segfault when the requested display index is out of bounds

[commit e9681a0fe](https://github.com/AngryLawyer/rust-sdl2/commit/e9681a0fe)

* `window.surface()` has been changed and is now more intuitive to use.
* The example in `examples/no-renderer.rs` shows how to use this feature.

[PR #635](https://github.com/AngryLawyer/rust-sdl2/pull/635)

* **Deprecated `Rect::contains`**, added `Rect::contains_point` and `Rect::contains_rect`. **`contains` and `contains_point` are close but different ! See [here](https://github.com/AngryLawyer/rust-sdl2/issues/569)**<|MERGE_RESOLUTION|>--- conflicted
+++ resolved
@@ -1,11 +1,6 @@
 In this file will be listed the changes, especially the breaking ones that one should be careful of
 when upgrading from a version of rust-sdl2 to another.
 
-<<<<<<< HEAD
-### Unreleased
-
-Add wrapper functions for `SDL_RenderSetIntegerScale` and `SDL_RenderGetIntegerScale`
-=======
 ### v0.35 (UNRELEASED)
 
 * **BREAKING CHANGE** Update `sdl2-sys/sdl_bindings.rs` to use enums instead of consts. If you were using `sdl2-sys`'s
@@ -14,7 +9,8 @@
 [PR #1138](https://github.com/Rust-SDL2/rust-sdl2/pull/1138) Added binding for `SDL_OpenURL`
 
 [PR #1150](https://github.com/Rust-SDL2/rust-sdl2/pull/1150) Do not download SDL2 sources when using bundled feature
->>>>>>> 6a31d312
+
+[PR #1112](https://github.com/Rust-SDL2/rust-sdl2/pull/1150) Add wrapper functions for `SDL_RenderSetIntegerScale` and `SDL_RenderGetIntegerScale`
 
 ### v0.34.5
 
